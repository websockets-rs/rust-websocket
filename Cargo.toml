[package]
name = "websocket"
version = "0.22.3"
authors = ["cyderize <admin@cyderize.org>", "Michael Eden <themichaeleden@gmail.com>"]

description = "A WebSocket (RFC6455) library for Rust."

documentation = "https://docs.rs/websocket/"
repository = "https://github.com/websockets-rs/rust-websocket"

readme = "README.md"

keywords = ["websocket", "websockets", "rfc6455", "async", "tokio"]
categories = ["asynchronous", "network-programming", "web-programming", "web-programming::websocket"]

license = "MIT"

[dependencies]
hyper = "^0.10.6"
unicase = "1.0"
url = "1.0"
bitflags = "1.0.4"
rand = "0.6.1"
byteorder = "1.0"
sha1 = "0.6"
base64 = "0.10.0"
futures = { version = "0.1", optional = true }
tokio-io = { version = "0.1", optional = true }
tokio-tls = { version = "0.2.0", optional = true }
tokio-tcp = { version = "0.1", optional = true }
tokio-codec = { version = "0.1", optional = true }
tokio-reactor = { version = "0.1", optional = true }
bytes = { version = "0.4", optional = true }
native-tls = { version = "0.2.1", optional = true }
websocket-codec = { path = "websocket-codec", default-features=false }

[dev-dependencies]
futures-cpupool = "0.1"

[dev-dependencies.tokio]
version = "0.1"
default-features = false
features = ["codec", "tcp", "rt-full"]

[features]
default = ["sync", "sync-ssl", "async", "async-ssl"]
<<<<<<< HEAD
sync = ["websocket-codec/sync"]
sync-ssl = ["native-tls", "sync", "websocket-codec/sync-ssl"]
async = ["tokio", "bytes", "futures", "websocket-codec/async"]
async-ssl = ["native-tls", "tokio-tls", "async", "websocket-codec/async-ssl"]
nightly = ["hyper/nightly"]

[workspace]
members = [
    "websocket-codec"
]
=======
sync = []
sync-ssl = ["native-tls", "sync"]
async = ["bytes", "futures", "tokio-io", "tokio-tcp", "tokio-reactor", "tokio-codec"]
async-ssl = ["native-tls", "tokio-tls", "async"]
nightly = ["hyper/nightly"]
>>>>>>> f76f212f
<|MERGE_RESOLUTION|>--- conflicted
+++ resolved
@@ -44,21 +44,13 @@
 
 [features]
 default = ["sync", "sync-ssl", "async", "async-ssl"]
-<<<<<<< HEAD
 sync = ["websocket-codec/sync"]
 sync-ssl = ["native-tls", "sync", "websocket-codec/sync-ssl"]
-async = ["tokio", "bytes", "futures", "websocket-codec/async"]
+async = ["bytes", "futures", "tokio-io", "tokio-tcp", "tokio-reactor", "tokio-codec", "websocket-codec/async"]
 async-ssl = ["native-tls", "tokio-tls", "async", "websocket-codec/async-ssl"]
 nightly = ["hyper/nightly"]
 
 [workspace]
 members = [
     "websocket-codec"
-]
-=======
-sync = []
-sync-ssl = ["native-tls", "sync"]
-async = ["bytes", "futures", "tokio-io", "tokio-tcp", "tokio-reactor", "tokio-codec"]
-async-ssl = ["native-tls", "tokio-tls", "async"]
-nightly = ["hyper/nightly"]
->>>>>>> f76f212f
+]